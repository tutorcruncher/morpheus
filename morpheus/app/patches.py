<<<<<<< HEAD
=======
import asyncio
>>>>>>> 52afb538
from textwrap import dedent, indent
from time import time

from atoolbox import patch
from atoolbox.db.helpers import run_sql_section
from tqdm import tqdm


@patch
async def run_logic_sql(conn, settings, **kwargs):
    """
    run the "logic" section of models.sql
    """
    await run_sql_section('logic', settings.sql_path.read_text(), conn)


async def print_run_sql(conn, sql):
    indented_sql = indent(dedent(sql.strip('\n')), '    ').strip('\n')
    print(f'running\n\033[36m{indented_sql}\033[0m ...')
    start = time()
    v = await conn.execute(sql)
    print(f'completed in {time() - start:0.1f}s: {v}')


<<<<<<< HEAD
async def chunked_update(conn, table, sql):
=======
async def chunked_update(conn, table, sql, sleep_time: float = 0):
>>>>>>> 52afb538
    count = await conn.fetchval(f'select count(*) from {table} WHERE company_id IS NULL')
    print(f'{count} {table} to update...')
    with tqdm(total=count, smoothing=0.1) as t:
        while True:
            v = await conn.execute(sql)
            updated = int(v.replace('UPDATE ', ''))
            if updated == 0:
                return
            t.update(updated)
<<<<<<< HEAD
=======
            await asyncio.sleep(sleep_time)
>>>>>>> 52afb538


@patch
async def performance_step1(conn, settings, **kwargs):
    """
    First step to changing schema to improve performance. THIS WILL BE SLOW, but can be run in the background.
    """
<<<<<<< HEAD
    await print_run_sql(conn, "SET lock_timeout TO '2s'")
=======
    await print_run_sql(conn, "SET lock_timeout TO '10s'")
>>>>>>> 52afb538
    await print_run_sql(conn, 'create extension if not exists btree_gin;')
    await print_run_sql(
        conn,
        """
        CREATE TABLE companies (
          id SERIAL PRIMARY KEY,
          code VARCHAR(63) NOT NULL UNIQUE
        );
        """,
    )
    await print_run_sql(
        conn,
        """
        INSERT INTO companies (code)
        SELECT DISTINCT company
        FROM message_groups;
        """,
    )

    await print_run_sql(conn, 'ALTER TABLE message_groups ADD company_id INT REFERENCES companies ON DELETE RESTRICT')
    await chunked_update(
        conn,
        'message_groups',
        """
        UPDATE message_groups g
        SET company_id=c.id FROM companies c
        WHERE g.company=c.code and g.id in (
            SELECT id
            FROM message_groups
            WHERE company_id IS NULL
            FOR UPDATE
            LIMIT 1000
        )
        """,
    )

<<<<<<< HEAD
    await print_run_sql(
        conn,
        """
        ALTER TABLE messages ADD COLUMN company_id INT REFERENCES companies ON DELETE RESTRICT;
        ALTER TABLE messages ADD COLUMN method SEND_METHODS;
        """,
    )
=======
    await print_run_sql(conn, 'ALTER TABLE messages ADD COLUMN company_id INT REFERENCES companies ON DELETE RESTRICT;')
    await print_run_sql(conn, 'ALTER TABLE messages ADD COLUMN new_method SEND_METHODS;')
>>>>>>> 52afb538


@patch(direct=True)
async def performance_step2(conn, settings, **kwargs):
    """
    Second step to changing schema to improve performance. THIS WILL BE VERY SLOW, but can be run in the background.
    """
<<<<<<< HEAD
    await print_run_sql(conn, "SET lock_timeout TO '2s'")
=======
    await print_run_sql(conn, "SET lock_timeout TO '40s'")
>>>>>>> 52afb538
    await print_run_sql(conn, 'DROP INDEX CONCURRENTLY IF EXISTS message_status')
    await print_run_sql(conn, 'DROP INDEX CONCURRENTLY IF EXISTS message_group_id')
    await print_run_sql(conn, 'DROP INDEX CONCURRENTLY IF EXISTS event_ts')
    await print_run_sql(conn, 'DROP INDEX CONCURRENTLY IF EXISTS link_message_id')
    await print_run_sql(conn, 'DROP INDEX CONCURRENTLY IF EXISTS message_group_company_id')

    await print_run_sql(
        conn, 'CREATE INDEX CONCURRENTLY message_group_company_id ON message_groups USING btree (company_id)'
    )

    await print_run_sql(conn, 'DROP INDEX CONCURRENTLY IF EXISTS message_update_ts')
    await print_run_sql(conn, 'CREATE INDEX CONCURRENTLY message_update_ts ON messages USING btree (update_ts desc)')

    await print_run_sql(conn, 'DROP INDEX CONCURRENTLY IF EXISTS message_tags')
<<<<<<< HEAD
    await print_run_sql(conn, 'CREATE INDEX CONCURRENTLY message_tags ON messages USING gin (tags, method, company_id)')

    await print_run_sql(conn, 'DROP INDEX CONCURRENTLY IF EXISTS message_vector')
    await print_run_sql(
        conn, 'CREATE INDEX CONCURRENTLY message_vector ON messages USING gin (vector, method, company_id)'
=======
    await print_run_sql(
        conn, 'CREATE INDEX CONCURRENTLY message_tags ON messages USING gin (tags, new_method, company_id)'
    )

    await print_run_sql(conn, 'DROP INDEX CONCURRENTLY IF EXISTS message_vector')
    await print_run_sql(
        conn, 'CREATE INDEX CONCURRENTLY message_vector ON messages USING gin (vector, new_method, company_id)'
>>>>>>> 52afb538
    )

    await print_run_sql(conn, 'DROP INDEX CONCURRENTLY IF EXISTS message_company_method')
    await print_run_sql(
<<<<<<< HEAD
        conn, 'CREATE INDEX CONCURRENTLY message_company_method ON messages USING btree (method, company_id, id)'
=======
        conn, 'CREATE INDEX CONCURRENTLY message_company_method ON messages USING btree (new_method, company_id, id)'
>>>>>>> 52afb538
    )

    await print_run_sql(conn, 'DROP INDEX CONCURRENTLY IF EXISTS message_company_id')
    await print_run_sql(conn, 'CREATE INDEX CONCURRENTLY message_company_id ON messages USING btree (company_id)')


@patch(direct=True)
async def performance_step3(conn, settings, **kwargs):
    """
    Third step to changing schema to improve performance. THIS WILL BE VERY SLOW, but can be run in the background.
    """
<<<<<<< HEAD
    await print_run_sql(conn, "SET lock_timeout TO '2s'")
=======
    await print_run_sql(conn, "SET lock_timeout TO '40s'")
>>>>>>> 52afb538
    await chunked_update(
        conn,
        'messages',
        """
        UPDATE messages m
<<<<<<< HEAD
        SET company_id=sq.company_id, method=sq.method
=======
        SET company_id=sq.company_id, new_method=sq.method
>>>>>>> 52afb538
        FROM  (
            SELECT m2.id, g.company_id, g.method
            FROM messages m2
            JOIN message_groups g ON m2.group_id = g.id
<<<<<<< HEAD
            WHERE m2.company_id IS NULL
            LIMIT 1000
        ) sq
        where sq.id = m.id
        """,
=======
            WHERE m2.company_id IS NULL OR m2.new_method IS NULL
            ORDER BY id
            LIMIT 100
        ) sq
        where sq.id = m.id
        """,
        sleep_time=0.2,
>>>>>>> 52afb538
    )


@patch
async def performance_step4(conn, settings, **kwargs):
    """
    Fourth step to changing schema to improve performance. This should not be too slow, but will LOCK ENTIRE TABLES.
    """
    print('create the table companies...')
<<<<<<< HEAD
    await print_run_sql(conn, "SET lock_timeout TO '2s'")
=======
    await print_run_sql(conn, "SET lock_timeout TO '10s'")
>>>>>>> 52afb538
    await print_run_sql(conn, 'LOCK TABLE companies IN SHARE MODE')

    await print_run_sql(
        conn,
        """
        INSERT INTO companies (code)
        SELECT DISTINCT company FROM message_groups
        ON CONFLICT (code) DO NOTHING;
        """,
    )

    await print_run_sql(conn, 'LOCK TABLE message_groups IN SHARE MODE')
    await print_run_sql(
        conn,
        """
        UPDATE message_groups g SET company_id=c.id
        FROM companies c WHERE g.company=c.code AND g.company_id IS NULL
        """,
    )
    await print_run_sql(conn, 'ALTER TABLE message_groups ALTER company_id SET NOT NULL')
    await print_run_sql(conn, 'ALTER TABLE message_groups DROP company')
    await print_run_sql(conn, 'ALTER TABLE message_groups RENAME method TO message_method')

    await print_run_sql(conn, 'LOCK TABLE messages IN SHARE MODE')
    await print_run_sql(
        conn,
        """
        UPDATE messages m
<<<<<<< HEAD
        SET company_id=g.company_id, method=g.message_method
        FROM message_groups g
        WHERE m.group_id=g.id AND m.company_id IS NULL
        """,
    )
    await print_run_sql(conn, 'ALTER TABLE messages ALTER COLUMN company_id SET NOT NULL')
    await print_run_sql(conn, 'ALTER TABLE messages ALTER COLUMN method SET NOT NULL')
=======
        SET company_id=g.company_id, new_method=g.message_method
        FROM message_groups g
        WHERE m.group_id=g.id AND (m.company_id IS NULL OR m.new_method IS NULL)
        """,
    )
    await print_run_sql(
        conn,
        """
        ALTER TABLE messages ADD CONSTRAINT
        messages_company_id_fkey FOREIGN KEY (company_id) REFERENCES companies (id) ON DELETE RESTRICT
        """,
    )
    await print_run_sql(conn, 'ALTER TABLE messages ALTER COLUMN company_id SET NOT NULL')
    await print_run_sql(conn, 'ALTER TABLE messages ALTER COLUMN new_method SET NOT NULL')
    await print_run_sql(conn, 'ALTER TABLE messages RENAME new_method TO method')
>>>>>>> 52afb538
<|MERGE_RESOLUTION|>--- conflicted
+++ resolved
@@ -1,7 +1,4 @@
-<<<<<<< HEAD
-=======
 import asyncio
->>>>>>> 52afb538
 from textwrap import dedent, indent
 from time import time
 
@@ -26,11 +23,7 @@
     print(f'completed in {time() - start:0.1f}s: {v}')
 
 
-<<<<<<< HEAD
-async def chunked_update(conn, table, sql):
-=======
 async def chunked_update(conn, table, sql, sleep_time: float = 0):
->>>>>>> 52afb538
     count = await conn.fetchval(f'select count(*) from {table} WHERE company_id IS NULL')
     print(f'{count} {table} to update...')
     with tqdm(total=count, smoothing=0.1) as t:
@@ -40,10 +33,7 @@
             if updated == 0:
                 return
             t.update(updated)
-<<<<<<< HEAD
-=======
             await asyncio.sleep(sleep_time)
->>>>>>> 52afb538
 
 
 @patch
@@ -51,11 +41,7 @@
     """
     First step to changing schema to improve performance. THIS WILL BE SLOW, but can be run in the background.
     """
-<<<<<<< HEAD
-    await print_run_sql(conn, "SET lock_timeout TO '2s'")
-=======
     await print_run_sql(conn, "SET lock_timeout TO '10s'")
->>>>>>> 52afb538
     await print_run_sql(conn, 'create extension if not exists btree_gin;')
     await print_run_sql(
         conn,
@@ -92,18 +78,8 @@
         """,
     )
 
-<<<<<<< HEAD
-    await print_run_sql(
-        conn,
-        """
-        ALTER TABLE messages ADD COLUMN company_id INT REFERENCES companies ON DELETE RESTRICT;
-        ALTER TABLE messages ADD COLUMN method SEND_METHODS;
-        """,
-    )
-=======
     await print_run_sql(conn, 'ALTER TABLE messages ADD COLUMN company_id INT REFERENCES companies ON DELETE RESTRICT;')
     await print_run_sql(conn, 'ALTER TABLE messages ADD COLUMN new_method SEND_METHODS;')
->>>>>>> 52afb538
 
 
 @patch(direct=True)
@@ -111,11 +87,7 @@
     """
     Second step to changing schema to improve performance. THIS WILL BE VERY SLOW, but can be run in the background.
     """
-<<<<<<< HEAD
-    await print_run_sql(conn, "SET lock_timeout TO '2s'")
-=======
     await print_run_sql(conn, "SET lock_timeout TO '40s'")
->>>>>>> 52afb538
     await print_run_sql(conn, 'DROP INDEX CONCURRENTLY IF EXISTS message_status')
     await print_run_sql(conn, 'DROP INDEX CONCURRENTLY IF EXISTS message_group_id')
     await print_run_sql(conn, 'DROP INDEX CONCURRENTLY IF EXISTS event_ts')
@@ -130,13 +102,6 @@
     await print_run_sql(conn, 'CREATE INDEX CONCURRENTLY message_update_ts ON messages USING btree (update_ts desc)')
 
     await print_run_sql(conn, 'DROP INDEX CONCURRENTLY IF EXISTS message_tags')
-<<<<<<< HEAD
-    await print_run_sql(conn, 'CREATE INDEX CONCURRENTLY message_tags ON messages USING gin (tags, method, company_id)')
-
-    await print_run_sql(conn, 'DROP INDEX CONCURRENTLY IF EXISTS message_vector')
-    await print_run_sql(
-        conn, 'CREATE INDEX CONCURRENTLY message_vector ON messages USING gin (vector, method, company_id)'
-=======
     await print_run_sql(
         conn, 'CREATE INDEX CONCURRENTLY message_tags ON messages USING gin (tags, new_method, company_id)'
     )
@@ -144,16 +109,11 @@
     await print_run_sql(conn, 'DROP INDEX CONCURRENTLY IF EXISTS message_vector')
     await print_run_sql(
         conn, 'CREATE INDEX CONCURRENTLY message_vector ON messages USING gin (vector, new_method, company_id)'
->>>>>>> 52afb538
     )
 
     await print_run_sql(conn, 'DROP INDEX CONCURRENTLY IF EXISTS message_company_method')
     await print_run_sql(
-<<<<<<< HEAD
-        conn, 'CREATE INDEX CONCURRENTLY message_company_method ON messages USING btree (method, company_id, id)'
-=======
         conn, 'CREATE INDEX CONCURRENTLY message_company_method ON messages USING btree (new_method, company_id, id)'
->>>>>>> 52afb538
     )
 
     await print_run_sql(conn, 'DROP INDEX CONCURRENTLY IF EXISTS message_company_id')
@@ -165,32 +125,17 @@
     """
     Third step to changing schema to improve performance. THIS WILL BE VERY SLOW, but can be run in the background.
     """
-<<<<<<< HEAD
-    await print_run_sql(conn, "SET lock_timeout TO '2s'")
-=======
     await print_run_sql(conn, "SET lock_timeout TO '40s'")
->>>>>>> 52afb538
     await chunked_update(
         conn,
         'messages',
         """
         UPDATE messages m
-<<<<<<< HEAD
-        SET company_id=sq.company_id, method=sq.method
-=======
         SET company_id=sq.company_id, new_method=sq.method
->>>>>>> 52afb538
         FROM  (
             SELECT m2.id, g.company_id, g.method
             FROM messages m2
             JOIN message_groups g ON m2.group_id = g.id
-<<<<<<< HEAD
-            WHERE m2.company_id IS NULL
-            LIMIT 1000
-        ) sq
-        where sq.id = m.id
-        """,
-=======
             WHERE m2.company_id IS NULL OR m2.new_method IS NULL
             ORDER BY id
             LIMIT 100
@@ -198,7 +143,6 @@
         where sq.id = m.id
         """,
         sleep_time=0.2,
->>>>>>> 52afb538
     )
 
 
@@ -208,11 +152,7 @@
     Fourth step to changing schema to improve performance. This should not be too slow, but will LOCK ENTIRE TABLES.
     """
     print('create the table companies...')
-<<<<<<< HEAD
-    await print_run_sql(conn, "SET lock_timeout TO '2s'")
-=======
-    await print_run_sql(conn, "SET lock_timeout TO '10s'")
->>>>>>> 52afb538
+    await print_run_sql(conn, "SET lock_timeout TO '40s'")
     await print_run_sql(conn, 'LOCK TABLE companies IN SHARE MODE')
 
     await print_run_sql(
@@ -241,15 +181,6 @@
         conn,
         """
         UPDATE messages m
-<<<<<<< HEAD
-        SET company_id=g.company_id, method=g.message_method
-        FROM message_groups g
-        WHERE m.group_id=g.id AND m.company_id IS NULL
-        """,
-    )
-    await print_run_sql(conn, 'ALTER TABLE messages ALTER COLUMN company_id SET NOT NULL')
-    await print_run_sql(conn, 'ALTER TABLE messages ALTER COLUMN method SET NOT NULL')
-=======
         SET company_id=g.company_id, new_method=g.message_method
         FROM message_groups g
         WHERE m.group_id=g.id AND (m.company_id IS NULL OR m.new_method IS NULL)
@@ -264,5 +195,4 @@
     )
     await print_run_sql(conn, 'ALTER TABLE messages ALTER COLUMN company_id SET NOT NULL')
     await print_run_sql(conn, 'ALTER TABLE messages ALTER COLUMN new_method SET NOT NULL')
-    await print_run_sql(conn, 'ALTER TABLE messages RENAME new_method TO method')
->>>>>>> 52afb538
+    await print_run_sql(conn, 'ALTER TABLE messages RENAME new_method TO method')